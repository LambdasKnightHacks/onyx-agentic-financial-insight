--- conflicted
+++ resolved
@@ -1,13 +1,6 @@
-<<<<<<< HEAD
-import { Card } from "@/src/components/ui/card"
-import { Badge } from "@/src/components/ui/badge"
-import { Progress } from "@/src/components/ui/progress"
-import { TrendingUp } from "lucide-react"
-=======
 import { Card } from "@/components/ui/card"
 import { Badge } from "@/components/ui/badge"
 import { Progress } from "@/components/ui/progress"
->>>>>>> 0fcbaacf
 import type { Alert } from "../types"
 import { getAlertIcon, getAlertTitle, getAlertDescription, getSeverityColor } from "../utils"
 
