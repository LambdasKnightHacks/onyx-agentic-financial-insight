--- conflicted
+++ resolved
@@ -1,29 +1,12 @@
 "use client";
 
 import { useEffect, useState } from "react";
-<<<<<<< HEAD
-import { Card } from "@/src/components/ui/card";
-import { Badge } from "@/src/components/ui/badge";
-import { Button } from "@/src/components/ui/button";
-import { Skeleton } from "@/src/components/ui/skeleton";
-import {
-  Banknote,
-  TrendingUp,
-  TrendingDown,
-  ShieldAlert,
-  Lightbulb,
-  DollarSign,
-  ExternalLink,
-} from "lucide-react";
-import type { Account, Transaction } from "@/src/lib/types";
-=======
 import { Card } from "@/components/ui/card";
 import { Badge } from "@/components/ui/badge";
 import { Button } from "@/components/ui/button";
 import { Skeleton } from "@/components/ui/skeleton";
 import { Banknote, TrendingUp, TrendingDown, ShieldAlert, Lightbulb, DollarSign, ExternalLink } from "lucide-react";
 import type { Account, Transaction } from "@/lib/types";
->>>>>>> ccd00d8d
 import type { Alert } from "./alerts/types";
 import { getAlertTitle, getAlertIcon, getSeverityColor } from "./alerts/utils";
 import { PlaidLinkButton } from "@/components/plaid-link-button";
@@ -44,21 +27,6 @@
   useEffect(() => {
     async function fetchData() {
       try {
-<<<<<<< HEAD
-        const [
-          accountsRes,
-          transactionsRes,
-          alertsRes,
-          insightsRes,
-          budgetsRes,
-        ] = await Promise.all([
-          fetch("/api/accounts"),
-          fetch("/api/transactions?"),
-          fetch("/api/alerts?status=active"),
-          fetch("/api/insights?"),
-          fetch("/api/budgets?"),
-        ]);
-=======
         const [accountsRes, transactionsRes, alertsRes, insightsRes, budgetsRes, allTransactionsRes] =
           await Promise.all([
             fetch("/api/accounts"),
@@ -68,7 +36,6 @@
             fetch("/api/budgets?"),
             fetch("/api/transactions") // Fetch all transactions for net worth calculation
           ]);
->>>>>>> ccd00d8d
 
         const accountsData = await accountsRes.json();
         const transactionsData = await transactionsRes.json();
@@ -82,11 +49,6 @@
         setRecentTransactions(
           Array.isArray(transactionsData) ? transactionsData.slice(0, 3) : []
         );
-<<<<<<< HEAD
-        setAlerts(Array.isArray(alertsData) ? alertsData : []);
-        setInsights(Array.isArray(insightsData) ? insightsData : []);
-        setBudgets(Array.isArray(budgetsData) ? budgetsData : []);
-=======
         setAlerts(Array.isArray(alertsData) ? alertsData.slice(0, 3) : []);
         setInsights(
           Array.isArray(insightsData) ? insightsData : []
@@ -134,7 +96,6 @@
             setNetWorthChange(0);
           }
         }
->>>>>>> ccd00d8d
       } catch (error) {
         console.error("Failed to fetch overview data:", error);
       } finally {
@@ -329,15 +290,10 @@
                   <ShieldAlert className="h-6 w-6 text-red-600 dark:text-red-400" />
                 </div>
                 <div className="flex-1">
-<<<<<<< HEAD
-                  <h3 className="font-semibold">Alerts</h3>
-                  <p className="text-2xl font-bold mt-1">{alerts.length}</p>
-=======
                   <h3 className="font-semibold">Recent Alerts</h3>
                   <p className="text-2xl font-bold mt-1">
                     {alerts.length}
                   </p>
->>>>>>> ccd00d8d
                   <p className="text-sm text-muted-foreground mt-1">
                     to review
                   </p>
@@ -423,12 +379,6 @@
               </div>
             ) : (
               alerts.map((alert) => {
-<<<<<<< HEAD
-                const AlertIcon = getAlertIcon(alert.type);
-                const severityColors = getSeverityColor(alert.severity);
-                const title = getAlertTitle(alert);
-
-=======
                 const AlertIcon = getAlertIcon(alert.type)
                 const severityColors = getSeverityColor(alert.severity)
                 const title = getAlertTitle(alert)
@@ -436,7 +386,6 @@
                 const isFraudAlert = alert.type === 'fraud'
                 const isCritical = alert.severity === 'critical' || alert.severity === 'high'
                 
->>>>>>> ccd00d8d
                 return (
                   <div
                     key={alert.id}
@@ -479,20 +428,12 @@
                         </Badge>
                       </div>
                       <div className="text-sm text-muted-foreground">
-<<<<<<< HEAD
-                        {alert.type === "budget"
-                          ? alert.reason?.split(":")[0] || "Budget alert"
-                          : alert.amount
-                          ? `$${Math.abs(alert.amount).toFixed(2)}`
-                          : alert.date}
-=======
                         {isBudgetAlert 
                           ? alert.reason?.split(':')[0] || 'Budget alert'
                           : alert.amount !== undefined
                             ? `$${Math.abs(alert.amount).toFixed(2)}`
                             : alert.date
                         }
->>>>>>> ccd00d8d
                       </div>
                     </div>
                   </div>
