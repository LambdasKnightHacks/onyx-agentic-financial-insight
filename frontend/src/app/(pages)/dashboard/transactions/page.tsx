--- conflicted
+++ resolved
@@ -268,13 +268,7 @@
                       const errorData = await response.json();
                       console.error("Failed to create transaction:", errorData);
                       alert(
-<<<<<<< HEAD
-                        `Failed to create transaction: ${
-                          errorData.error || "Unknown error"
-                        }`
-=======
                         `Failed to create transaction: ${errorData.error || "Unknown error"}`
->>>>>>> dc817419
                       );
                       return;
                     }
@@ -545,10 +539,7 @@
         </CardContent>
       </Card>
 
-<<<<<<< HEAD
-=======
       
->>>>>>> dc817419
       <div className="space-y-6">
         {Object.entries(groupedTransactions).map(([accountId, txns]) => {
           const account = getAccountById(accountId);
@@ -615,13 +606,9 @@
                       <div className="text-right ml-4">
                         <p
                           className={`font-semibold ${
-<<<<<<< HEAD
-                            txn.amount > 0 ? "text-green-500" : "text-red-500"
-=======
                             txn.amount > 0
                               ? "text-green-500"
                               : "text-red-500"
->>>>>>> dc817419
                           }`}
                         >
                           {txn.amount > 0 ? "+" : "-"}$
