<<<<<<< HEAD
"use client"

import { useState, useEffect } from "react"
import { Card, CardContent, CardDescription, CardHeader, CardTitle } from "@/src/components/ui/card"
import { Badge } from "@/src/components/ui/badge"
import { Button } from "@/src/components/ui/button"
import { Input } from "@/src/components/ui/input"
import { Select, SelectContent, SelectItem, SelectTrigger, SelectValue } from "@/src/components/ui/select"
import { Sheet, SheetContent, SheetDescription, SheetHeader, SheetTitle } from "@/src/components/ui/sheet"
import { Progress } from "@/src/components/ui/progress"
import { Search, ArrowUpRight, ArrowDownRight, MapPin, CreditCard, AlertTriangle } from "lucide-react"
import { AddTransactionDialog } from "@/src/components/add-transaction"
import type { Transaction, Account } from "@/src/lib/types"
=======
"use client";

import { useState, useEffect } from "react";
import {
  Card,
  CardContent,
  CardDescription,
  CardHeader,
  CardTitle,
} from "@/src/components/ui/card";
import { Badge } from "@/src/components/ui/badge";
import { Button } from "@/src/components/ui/button";
import { Input } from "@/src/components/ui/input";
import {
  Select,
  SelectContent,
  SelectItem,
  SelectTrigger,
  SelectValue,
} from "@/src/components/ui/select";
import {
  Sheet,
  SheetContent,
  SheetDescription,
  SheetHeader,
  SheetTitle,
} from "@/src/components/ui/sheet";
import { Progress } from "@/src/components/ui/progress";
import {
  Search,
  ArrowUpRight,
  ArrowDownRight,
  MapPin,
  CreditCard,
  AlertTriangle,
  Activity,
  Loader2,
} from "lucide-react";
import type { Transaction, Account } from "@/src/lib/types";
import { useWebSocket } from "@/src/components/hooks/useWebSocket";
>>>>>>> 2b0f9dba

export default function TransactionsPage() {
  const [transactions, setTransactions] = useState<Transaction[]>([]);
  const [accounts, setAccounts] = useState<Account[]>([]);
  const [loading, setLoading] = useState(true);
  const [searchQuery, setSearchQuery] = useState("");
  const [selectedAccount, setSelectedAccount] = useState<string>("all");
  const [selectedCategory, setSelectedCategory] = useState<string>("all");
  const [selectedTransaction, setSelectedTransaction] =
    useState<Transaction | null>(null);
  const [detailsOpen, setDetailsOpen] = useState(false);
  const [showAnalysis, setShowAnalysis] = useState(false);
  const [lastAnalysisResults, setLastAnalysisResults] = useState<
    Record<string, any>
  >({});

  // WebSocket integration
  const { isConnected, isAnalyzing, agentResults, connect, startAnalysis } =
    useWebSocket();

  const targetAgents = [
    { name: "categorization_agent", icon: "🏷️", display: "Categorization" },
    { name: "fraud_agent", icon: "🛡️", display: "Fraud Detection" },
    { name: "budget_agent", icon: "💰", display: "Budget Analysis" },
    { name: "cashflow_agent", icon: "📈", display: "Cash Flow" },
    { name: "synthesizer_agent", icon: "💡", display: "Summary" },
  ];

  // Auto-connect to WebSocket on mount
  useEffect(() => {
    if (!isConnected) {
      connect();
    }
    // eslint-disable-next-line react-hooks/exhaustive-deps
  }, []);

  // Track analysis state and save results
  useEffect(() => {
    if (isAnalyzing) {
      setShowAnalysis(true);
    } else if (showAnalysis && Object.keys(agentResults).length > 0) {
      // Analysis just completed, save the results
      setLastAnalysisResults(agentResults);

      // Refresh transactions to show the new one
      const refreshTransactions = async () => {
        try {
          const txnRes = await fetch("/api/transactions");
          const txnData = await txnRes.json();
          setTransactions(Array.isArray(txnData) ? txnData : []);
        } catch (error) {
          console.error("Failed to refresh transactions:", error);
        }
      };
      refreshTransactions();

      // Keep showing for 10 seconds after completion
      const timer = setTimeout(() => {
        setShowAnalysis(false);
      }, 10000);
      return () => clearTimeout(timer);
    }
  }, [isAnalyzing, agentResults, showAnalysis]);

<<<<<<< HEAD
  const fetchData = async () => {
    try {
      const [txnRes, accRes] = await Promise.all([fetch("/api/transactions"), fetch("/api/accounts")])
      const txnData = await txnRes.json()
      const accData = await accRes.json()
      
      console.log("Transactions loaded:", txnData?.length || 0, txnData)
      console.log("Accounts loaded:", accData?.length || 0, accData)
      
      setTransactions(Array.isArray(txnData) ? txnData : [])
      setAccounts(Array.isArray(accData) ? accData : [])
    } catch (error) {
      console.error("Failed to fetch data:", error)
    } finally {
      setLoading(false)
    }
  }

  useEffect(() => {
    fetchData()
  }, [])
=======
  useEffect(() => {
    const fetchData = async () => {
      try {
        const [txnRes, accRes] = await Promise.all([
          fetch("/api/transactions"),
          fetch("/api/accounts"),
        ]);
        const txnData = await txnRes.json();
        const accData = await accRes.json();

        setTransactions(Array.isArray(txnData) ? txnData : []);
        setAccounts(Array.isArray(accData) ? accData : []);
      } catch (error) {
        console.error("Failed to fetch data:", error);
      } finally {
        setLoading(false);
      }
    };
    fetchData();
  }, []);
>>>>>>> 2b0f9dba

  // Filter transactions
  const filteredTransactions = transactions.filter((txn) => {
    const matchesSearch = txn.merchant
      .toLowerCase()
      .includes(searchQuery.toLowerCase());
    const matchesAccount =
      selectedAccount === "all" || txn.accountId === selectedAccount;
    const matchesCategory =
      selectedCategory === "all" || txn.category.includes(selectedCategory);
    return matchesSearch && matchesAccount && matchesCategory;
  });

  // Group transactions by account
  const groupedTransactions = filteredTransactions.reduce((acc, txn) => {
    if (!acc[txn.accountId]) {
      acc[txn.accountId] = [];
    }
    acc[txn.accountId].push(txn);
    return acc;
  }, {} as Record<string, Transaction[]>);

  const getAccountById = (accountId: string) => {
    return accounts.find((acc) => acc.id === accountId);
  };

  const openDetails = (txn: Transaction) => {
    setSelectedTransaction(txn);
    setDetailsOpen(true);
  };

  const categories = Array.from(
    new Set(transactions.map((t) => t.category.split("/")[0]))
  );

  if (loading) {
    return (
      <div className="space-y-6">
        <div className="h-8 w-48 bg-muted animate-pulse rounded" />
        <div className="h-64 bg-muted animate-pulse rounded-lg" />
      </div>
    );
  }

  return (
    <div className="space-y-6">
      <div className="flex items-center justify-between">
        <div>
          <h1 className="text-3xl font-bold tracking-tight">Transactions</h1>
<<<<<<< HEAD
          <p className="text-muted-foreground mt-1">View and manage all your recent transactions</p>
        </div>
        <AddTransactionDialog accounts={accounts} onTransactionAdded={fetchData} />
      </div>

      
=======
          <p className="text-muted-foreground mt-1">
            View and manage all your recent transactions
          </p>
        </div>
        <div className="flex items-center gap-2">
          <Activity
            className={`h-4 w-4 ${
              isConnected ? "text-green-500" : "text-muted-foreground"
            }`}
          />
          <span className="text-sm text-muted-foreground">
            {isConnected ? "Live" : "Offline"}
          </span>
        </div>
      </div>

      {/* Test Transaction Button - Development Tool */}
      {isConnected && (
        <Card className="border-primary/20 bg-linear-to-r from-primary/5 to-primary/10">
          <CardContent className="pt-6">
            <div className="flex flex-col md:flex-row md:items-center justify-between gap-4">
              <div className="flex items-center gap-4">
                <div className="h-12 w-12 rounded-xl bg-primary/10 flex items-center justify-center">
                  <svg
                    xmlns="http://www.w3.org/2000/svg"
                    width="24"
                    height="24"
                    viewBox="0 0 24 24"
                    fill="none"
                    stroke="currentColor"
                    strokeWidth="2"
                    strokeLinecap="round"
                    strokeLinejoin="round"
                    className="text-primary"
                  >
                    <path d="M12 2v4" />
                    <path d="m12 18 4 4-4 4-4-4 4-4Z" />
                    <path d="M12 6v12" />
                    <circle cx="12" cy="12" r="10" />
                  </svg>
                </div>
                <div>
                  <h3 className="font-semibold text-foreground">
                    Test Live Analysis
                  </h3>
                  <p className="text-sm text-muted-foreground">
                    Simulate a transaction to see AI agents in action
                  </p>
                </div>
              </div>
              <Button
                onClick={() => {
                  const testTransaction = {
                    plaid_transaction_id: "test_websocket_" + Date.now(),
                    amount: Math.floor(Math.random() * 500) + 25,
                    merchant_name: [
                      "Amazon.com",
                      "Starbucks",
                      "Whole Foods",
                      "Shell Gas Station",
                      "Netflix",
                      "Uber",
                    ][Math.floor(Math.random() * 6)],
                    description: "Test transaction",
                    posted_at: new Date().toISOString().split("T")[0],
                    category: "Shopping",
                    subcategory: "General",
                    account_id: accounts[0]?.id || "test-account",
                    location_city: "San Francisco",
                    location_state: "CA",
                    payment_channel: "online",
                    transaction_type: "debit",
                  };

                  console.log("Starting test analysis:", testTransaction);
                  startAnalysis(testTransaction);
                }}
                disabled={isAnalyzing}
                className="shrink-0"
                size="lg"
              >
                {isAnalyzing ? (
                  <>
                    <Loader2 className="h-4 w-4 mr-2 animate-spin" />
                    Processing...
                  </>
                ) : (
                  <>
                    <svg
                      xmlns="http://www.w3.org/2000/svg"
                      width="16"
                      height="16"
                      viewBox="0 0 24 24"
                      fill="none"
                      stroke="currentColor"
                      strokeWidth="2"
                      strokeLinecap="round"
                      strokeLinejoin="round"
                      className="mr-2"
                    >
                      <polygon points="5 3 19 12 5 21 5 3" />
                    </svg>
                    Run Test Transaction
                  </>
                )}
              </Button>
            </div>
          </CardContent>
        </Card>
      )}

      {/* Live Analysis Section - Shows when analyzing or recently completed */}
      {showAnalysis && (
        <Card
          className={`overflow-hidden transition-all duration-500 ${
            isAnalyzing
              ? "border-primary/30 bg-linear-to-br from-primary/5 via-primary/3 to-background"
              : "border-green-500/30 bg-linear-to-br from-green-50/50 via-background to-background"
          }`}
        >
          <div
            className={`h-1 ${
              isAnalyzing ? "bg-primary" : "bg-green-500"
            } transition-colors duration-500`}
          >
            {isAnalyzing && (
              <div className="h-full bg-primary/50 animate-pulse" />
            )}
          </div>
          <CardHeader className="pb-4">
            <div className="flex items-center justify-between">
              <div className="flex items-center gap-3">
                <div
                  className={`h-10 w-10 rounded-xl flex items-center justify-center transition-all duration-500 ${
                    isAnalyzing ? "bg-primary/10" : "bg-green-500/10"
                  }`}
                >
                  {isAnalyzing ? (
                    <Loader2 className="h-5 w-5 animate-spin text-primary" />
                  ) : (
                    <svg
                      xmlns="http://www.w3.org/2000/svg"
                      width="20"
                      height="20"
                      viewBox="0 0 24 24"
                      fill="none"
                      stroke="currentColor"
                      strokeWidth="2.5"
                      strokeLinecap="round"
                      strokeLinejoin="round"
                      className="text-green-500"
                    >
                      <polyline points="20 6 9 17 4 12" />
                    </svg>
                  )}
                </div>
                <div>
                  <CardTitle className="text-lg">
                    {isAnalyzing
                      ? "AI Analysis in Progress"
                      : "Analysis Complete"}
                  </CardTitle>
                  <CardDescription className="text-xs">
                    {isAnalyzing
                      ? "Multiple agents processing your transaction"
                      : "All agents finished • Results ready"}
                  </CardDescription>
                </div>
              </div>
              {!isAnalyzing && (
                <Button
                  variant="ghost"
                  size="sm"
                  onClick={() => setShowAnalysis(false)}
                  className="text-muted-foreground hover:text-foreground"
                >
                  <svg
                    xmlns="http://www.w3.org/2000/svg"
                    width="16"
                    height="16"
                    viewBox="0 0 24 24"
                    fill="none"
                    stroke="currentColor"
                    strokeWidth="2"
                    strokeLinecap="round"
                    strokeLinejoin="round"
                  >
                    <line x1="18" y1="6" x2="6" y2="18" />
                    <line x1="6" y1="6" x2="18" y2="18" />
                  </svg>
                </Button>
              )}
            </div>
          </CardHeader>
          <CardContent className="pt-0">
            <div className="grid grid-cols-2 md:grid-cols-3 lg:grid-cols-5 gap-3">
              {targetAgents.map((agent) => {
                const result = isAnalyzing
                  ? agentResults[agent.name]
                  : lastAnalysisResults[agent.name];
                const isCompleted = !!result;
                const isProcessing = isAnalyzing && !isCompleted;

                return (
                  <div
                    key={agent.name}
                    className={`group relative p-4 rounded-xl border transition-all duration-300 ${
                      isCompleted
                        ? "border-green-500/30 bg-green-50/50 hover:border-green-500/50 hover:shadow-sm"
                        : isProcessing
                        ? "border-primary/30 bg-primary/5 animate-pulse"
                        : "border-border bg-muted/30"
                    }`}
                  >
                    <div className="text-center space-y-2">
                      <div className="text-3xl">{agent.icon}</div>
                      <div className="text-xs font-medium text-foreground/90">
                        {agent.display}
                      </div>
                      {isProcessing && (
                        <div className="flex items-center justify-center gap-1.5">
                          <Loader2 className="h-3.5 w-3.5 animate-spin text-primary" />
                          <span className="text-[10px] text-primary font-medium">
                            Processing
                          </span>
                        </div>
                      )}
                      {isCompleted && (
                        <div className="space-y-1">
                          <div className="flex items-center justify-center gap-1">
                            <svg
                              xmlns="http://www.w3.org/2000/svg"
                              width="12"
                              height="12"
                              viewBox="0 0 24 24"
                              fill="none"
                              stroke="currentColor"
                              strokeWidth="3"
                              strokeLinecap="round"
                              strokeLinejoin="round"
                              className="text-green-600"
                            >
                              <polyline points="20 6 9 17 4 12" />
                            </svg>
                            <span className="text-xs text-green-600 font-semibold">
                              Done
                            </span>
                          </div>
                          {result.ui_data && (
                            <div className="text-xs text-muted-foreground space-y-0.5">
                              {result.ui_data.display_title && (
                                <div className="font-medium text-foreground/80 truncate">
                                  {result.ui_data.display_title}
                                </div>
                              )}
                              {result.ui_data.confidence_percentage && (
                                <div className="text-[10px] text-muted-foreground">
                                  {result.ui_data.confidence_percentage}
                                </div>
                              )}
                            </div>
                          )}
                        </div>
                      )}
                      {!isProcessing && !isCompleted && (
                        <div className="text-[10px] text-muted-foreground">
                          Waiting...
                        </div>
                      )}
                    </div>
                  </div>
                );
              })}
            </div>
          </CardContent>
        </Card>
      )}

      {/* Filters */}
>>>>>>> 2b0f9dba
      <Card>
        <CardContent className="pt-6">
          <div className="flex flex-col md:flex-row gap-4">
            <div className="flex-1 relative">
              <Search className="absolute left-3 top-1/2 -translate-y-1/2 h-4 w-4 text-muted-foreground" />
              <Input
                placeholder="Search merchant..."
                value={searchQuery}
                onChange={(e) => setSearchQuery(e.target.value)}
                className="pl-9"
              />
            </div>
            <Select value={selectedAccount} onValueChange={setSelectedAccount}>
              <SelectTrigger className="w-full md:w-[200px]">
                <SelectValue placeholder="All accounts" />
              </SelectTrigger>
              <SelectContent>
                <SelectItem value="all">All accounts</SelectItem>
                {accounts.map((acc) => (
                  <SelectItem key={acc.id} value={acc.id}>
                    {acc.nickname}
                  </SelectItem>
                ))}
              </SelectContent>
            </Select>
            <Select
              value={selectedCategory}
              onValueChange={setSelectedCategory}
            >
              <SelectTrigger className="w-full md:w-[200px]">
                <SelectValue placeholder="All categories" />
              </SelectTrigger>
              <SelectContent>
                <SelectItem value="all">All categories</SelectItem>
                {categories.map((cat) => (
                  <SelectItem key={cat} value={cat}>
                    {cat}
                  </SelectItem>
                ))}
              </SelectContent>
            </Select>
          </div>
        </CardContent>
      </Card>

      
      <div className="space-y-6">
        {Object.entries(groupedTransactions).map(([accountId, txns]) => {
          const account = getAccountById(accountId);

          return (
            <Card key={accountId}>
              <CardHeader>
                <div className="flex items-center justify-between">
                  <div className="flex items-center gap-3">
                    <div className="h-10 w-10 rounded-full bg-primary/10 flex items-center justify-center">
                      <CreditCard className="h-5 w-5 text-primary" />
                    </div>
                    <div>
                      <CardTitle className="text-lg">
                        {account?.institution || "Unknown Account"}
                      </CardTitle>
                      <CardDescription>
                        {account?.nickname || "Account"} ••••{" "}
                        {account?.last4 || "****"}
                      </CardDescription>
                    </div>
                  </div>
                  <Badge variant="outline">{txns.length} transactions</Badge>
                </div>
              </CardHeader>
              <CardContent>
                <div className="space-y-2">
                  {txns.map((txn) => (
                    <button
                      key={txn.id}
                      onClick={() => openDetails(txn)}
                      className="w-full flex items-center justify-between p-4 rounded-lg hover:bg-muted/50 transition-colors text-left"
                    >
                      <div className="flex items-center gap-4 flex-1 min-w-0">
                        <div
                          className={`h-10 w-10 rounded-full flex items-center justify-center ${
                            txn.amount > 0 ? "bg-green-500/10" : "bg-muted"
                          }`}
                        >
                          {txn.amount > 0 ? (
                            <ArrowDownRight className="h-5 w-5 text-green-500" />
                          ) : (
                            <ArrowUpRight className="h-5 w-5 text-muted-foreground" />
                          )}
                        </div>
                        <div className="flex-1 min-w-0">
                          <div className="flex items-center gap-2">
                            <p className="font-medium truncate">
                              {txn.merchant}
                            </p>
                            {txn.labels.includes("flagged") && (
                              <AlertTriangle className="h-4 w-4 text-destructive shrink-0" />
                            )}
                          </div>
                          <div className="flex items-center gap-2 text-sm text-muted-foreground">
                            <span>
                              {new Date(txn.date).toLocaleDateString()}
                            </span>
                            <span>•</span>
                            <span className="truncate">{txn.category}</span>
                          </div>
                        </div>
                      </div>
                      <div className="text-right ml-4">
<<<<<<< HEAD
                        <p className={`font-semibold ${txn.amount > 0 ? "text-green-500" : "text-red-500"}`}>
                          {txn.amount > 0 ? "+" : "-"}${Math.abs(txn.amount).toFixed(2)}
=======
                        <p
                          className={`font-semibold ${
                            txn.amount > 0
                              ? "text-green-500"
                              : "text-foreground"
                          }`}
                        >
                          {txn.amount > 0 ? "+" : ""}$
                          {Math.abs(txn.amount).toFixed(2)}
>>>>>>> 2b0f9dba
                        </p>
                        <Badge variant="outline" className="text-xs mt-1">
                          {txn.status}
                        </Badge>
                      </div>
                    </button>
                  ))}
                </div>
              </CardContent>
            </Card>
          );
        })}
      </div>

      {filteredTransactions.length === 0 && (
        <Card>
          <CardContent className="py-12 text-center">
            <p className="text-muted-foreground">
              No transactions found matching your filters
            </p>
          </CardContent>
        </Card>
      )}

      {/* Transaction Details*/}
      <Sheet open={detailsOpen} onOpenChange={setDetailsOpen}>
        <SheetContent className="w-full sm:max-w-lg overflow-y-auto">
          {selectedTransaction && (
            <>
              <SheetHeader>
                <SheetTitle>Transaction Details</SheetTitle>
                <SheetDescription>
                  {new Date(selectedTransaction.date).toLocaleDateString(
                    "en-US",
                    {
                      weekday: "long",
                      year: "numeric",
                      month: "long",
                      day: "numeric",
                    }
                  )}
                </SheetDescription>
              </SheetHeader>

              <div className="mt-6 space-y-6">
                {/* Amount */}
                <div className="text-center py-6 border-b">
                  <p
                    className={`text-4xl font-bold ${
                      selectedTransaction.amount > 0
                        ? "text-green-500"
                        : "text-foreground"
                    }`}
                  >
                    {selectedTransaction.amount > 0 ? "+" : ""}$
                    {Math.abs(selectedTransaction.amount).toFixed(2)}
                  </p>
                  <p className="text-muted-foreground mt-2">
                    {selectedTransaction.merchant}
                  </p>
                </div>

                {/* Basic Info */}
                <div className="space-y-4">
                  <div>
                    <p className="text-sm text-muted-foreground">Category</p>
                    <p className="font-medium">
                      {selectedTransaction.category}
                    </p>
                  </div>
                  <div>
                    <p className="text-sm text-muted-foreground">Account</p>
                    <p className="font-medium">
                      {getAccountById(selectedTransaction.accountId)
                        ?.nickname || "Unknown"}{" "}
                      ••••{" "}
                      {getAccountById(selectedTransaction.accountId)?.last4 ||
                        "****"}
                    </p>
                  </div>
                  <div>
                    <p className="text-sm text-muted-foreground">Status</p>
                    <Badge variant="outline" className="mt-1">
                      {selectedTransaction.status}
                    </Badge>
                  </div>
                  {selectedTransaction.raw.location && (
                    <div>
                      <p className="text-sm text-muted-foreground">Location</p>
                      <div className="flex items-center gap-2 mt-1">
                        <MapPin className="h-4 w-4 text-muted-foreground" />
                        <p className="font-medium">
                          {selectedTransaction.raw.location}
                        </p>
                      </div>
                    </div>
                  )}
                </div>

                {/* Agent Analysis */}
                <div className="space-y-4 pt-4 border-t">
                  <h3 className="font-semibold">AI Analysis</h3>

                  <div>
                    <div className="flex items-center justify-between mb-2">
                      <p className="text-sm text-muted-foreground">
                        Category Confidence
                      </p>
                      <p className="text-sm font-medium">
                        {(
                          selectedTransaction.agent.categoryConfidence * 100
                        ).toFixed(0)}
                        %
                      </p>
                    </div>
                    <Progress
                      value={selectedTransaction.agent.categoryConfidence * 100}
                    />
                  </div>

                  <div>
                    <div className="flex items-center justify-between mb-2">
                      <p className="text-sm text-muted-foreground">
                        Fraud Risk Score
                      </p>
                      <p className="text-sm font-medium">
                        {(selectedTransaction.agent.fraudScore * 100).toFixed(
                          0
                        )}
                        %
                      </p>
                    </div>
                    <Progress
                      value={selectedTransaction.agent.fraudScore * 100}
                      className="[&>div]:bg-destructive"
                    />
                  </div>

                  <div>
                    <p className="text-sm text-muted-foreground mb-2">
                      Explanations
                    </p>
                    <ul className="space-y-1">
                      {selectedTransaction.agent.explanations.map(
                        (exp, idx) => (
                          <li
                            key={idx}
                            className="text-sm flex items-start gap-2"
                          >
                            <span className="text-primary mt-1">•</span>
                            <span>{exp}</span>
                          </li>
                        )
                      )}
                    </ul>
                  </div>
                </div>

                {/* Raw Data */}
                <div className="space-y-2 pt-4 border-t">
                  <h3 className="font-semibold">Technical Details</h3>
                  <div className="text-sm space-y-1 text-muted-foreground">
                    <p>Transaction ID: {selectedTransaction.id}</p>
                    <p>
                      Plaid ID: {selectedTransaction.raw.plaidTransactionId}
                    </p>
                    {selectedTransaction.raw.mcc && (
                      <p>MCC: {selectedTransaction.raw.mcc}</p>
                    )}
                    <p>Channel: {selectedTransaction.raw.channel}</p>
                  </div>
                </div>

                {/* Actions */}
                <div className="flex gap-2 pt-4">
                  <Button variant="outline" className="flex-1 bg-transparent">
                    Recategorize
                  </Button>
                  <Button variant="outline" className="flex-1 bg-transparent">
                    Add Note
                  </Button>
                </div>
              </div>
            </>
          )}
        </SheetContent>
      </Sheet>
    </div>
  );
}<|MERGE_RESOLUTION|>--- conflicted
+++ resolved
@@ -1,18 +1,3 @@
-<<<<<<< HEAD
-"use client"
-
-import { useState, useEffect } from "react"
-import { Card, CardContent, CardDescription, CardHeader, CardTitle } from "@/src/components/ui/card"
-import { Badge } from "@/src/components/ui/badge"
-import { Button } from "@/src/components/ui/button"
-import { Input } from "@/src/components/ui/input"
-import { Select, SelectContent, SelectItem, SelectTrigger, SelectValue } from "@/src/components/ui/select"
-import { Sheet, SheetContent, SheetDescription, SheetHeader, SheetTitle } from "@/src/components/ui/sheet"
-import { Progress } from "@/src/components/ui/progress"
-import { Search, ArrowUpRight, ArrowDownRight, MapPin, CreditCard, AlertTriangle } from "lucide-react"
-import { AddTransactionDialog } from "@/src/components/add-transaction"
-import type { Transaction, Account } from "@/src/lib/types"
-=======
 "use client";
 
 import { useState, useEffect } from "react";
@@ -53,7 +38,6 @@
 } from "lucide-react";
 import type { Transaction, Account } from "@/src/lib/types";
 import { useWebSocket } from "@/src/components/hooks/useWebSocket";
->>>>>>> 2b0f9dba
 
 export default function TransactionsPage() {
   const [transactions, setTransactions] = useState<Transaction[]>([]);
@@ -118,29 +102,6 @@
     }
   }, [isAnalyzing, agentResults, showAnalysis]);
 
-<<<<<<< HEAD
-  const fetchData = async () => {
-    try {
-      const [txnRes, accRes] = await Promise.all([fetch("/api/transactions"), fetch("/api/accounts")])
-      const txnData = await txnRes.json()
-      const accData = await accRes.json()
-      
-      console.log("Transactions loaded:", txnData?.length || 0, txnData)
-      console.log("Accounts loaded:", accData?.length || 0, accData)
-      
-      setTransactions(Array.isArray(txnData) ? txnData : [])
-      setAccounts(Array.isArray(accData) ? accData : [])
-    } catch (error) {
-      console.error("Failed to fetch data:", error)
-    } finally {
-      setLoading(false)
-    }
-  }
-
-  useEffect(() => {
-    fetchData()
-  }, [])
-=======
   useEffect(() => {
     const fetchData = async () => {
       try {
@@ -161,7 +122,6 @@
     };
     fetchData();
   }, []);
->>>>>>> 2b0f9dba
 
   // Filter transactions
   const filteredTransactions = transactions.filter((txn) => {
@@ -211,14 +171,6 @@
       <div className="flex items-center justify-between">
         <div>
           <h1 className="text-3xl font-bold tracking-tight">Transactions</h1>
-<<<<<<< HEAD
-          <p className="text-muted-foreground mt-1">View and manage all your recent transactions</p>
-        </div>
-        <AddTransactionDialog accounts={accounts} onTransactionAdded={fetchData} />
-      </div>
-
-      
-=======
           <p className="text-muted-foreground mt-1">
             View and manage all your recent transactions
           </p>
@@ -498,7 +450,6 @@
       )}
 
       {/* Filters */}
->>>>>>> 2b0f9dba
       <Card>
         <CardContent className="pt-6">
           <div className="flex flex-col md:flex-row gap-4">
@@ -609,10 +560,6 @@
                         </div>
                       </div>
                       <div className="text-right ml-4">
-<<<<<<< HEAD
-                        <p className={`font-semibold ${txn.amount > 0 ? "text-green-500" : "text-red-500"}`}>
-                          {txn.amount > 0 ? "+" : "-"}${Math.abs(txn.amount).toFixed(2)}
-=======
                         <p
                           className={`font-semibold ${
                             txn.amount > 0
@@ -622,7 +569,6 @@
                         >
                           {txn.amount > 0 ? "+" : ""}$
                           {Math.abs(txn.amount).toFixed(2)}
->>>>>>> 2b0f9dba
                         </p>
                         <Badge variant="outline" className="text-xs mt-1">
                           {txn.status}
