import { NextRequest, NextResponse } from "next/server";
import { supabaseAdmin } from "@/src/lib/supabase";
import { transformSupabaseTransactionToTransaction } from "@/src/types/database-types";
import { getUserIdFromRequest } from "@/src/lib/auth-utils";

export async function GET(request: NextRequest) {
  try {
    const { searchParams } = new URL(request.url);
    const accountId = searchParams.get("accountId");
    const suspicious = searchParams.get("suspicious");

    const userId = await getUserIdFromRequest(request);

    if (!userId) {
      return NextResponse.json({ error: "Unauthorized" }, { status: 401 });
    }

    console.log("Fetching transactions for user:", userId);

    let query = supabaseAdmin
      .from("transactions")
      .select("*")
      .eq("user_id", userId)
      .order("posted_at", { ascending: false });

    if (accountId) {
      query = query.eq("account_id", accountId);
    }

    if (suspicious === "true") {
      query = query.gt("fraud_score", 0.5);
    }

    const { data: transactions, error } = await query;

    console.log(
      "Query result - transactions found:",
      transactions?.length || 0
    );
    if (error) {
      console.error("Database error:", error);
      console.error("Error details:", JSON.stringify(error, null, 2));
    }

    if (!transactions) {
      console.error("Transactions is null or undefined");
    }

    if (error) {
      console.error("Error fetching transactions:", error);
      return NextResponse.json(
        { error: "Failed to fetch transactions" },
        { status: 500 }
      );
    }

<<<<<<< HEAD
    const transactionsArray = Array.isArray(transactions) ? transactions : []
    const transformedTransactions = transactionsArray.map(transformSupabaseTransactionToTransaction)
=======
    // Ensure we always return an array
    const transactionsArray = Array.isArray(transactions) ? transactions : [];
    const transformedTransactions = transactionsArray.map(
      transformSupabaseTransactionToTransaction
    );
>>>>>>> 2b0f9dba

    return NextResponse.json(transformedTransactions);
  } catch (error) {
    console.error("Unexpected error:", error);
    return NextResponse.json(
      { error: "Internal server error" },
      { status: 500 }
    );
  }
}

export async function POST(request: NextRequest) {
  try {
    const userId = await getUserIdFromRequest(request)
    
    if (!userId) {
      return NextResponse.json({ error: 'Unauthorized' }, { status: 401 })
    }

    const body = await request.json()

    // Validate required fields
    if (!body.amount || !body.posted_at) {
      return NextResponse.json(
        { error: 'Missing required fields: amount and posted_at are required' },
        { status: 400 }
      )
    }

    // Validate source field
    const validSources = ['plaid', 'manual']
    const source = body.source || 'manual'
    if (!validSources.includes(source)) {
      return NextResponse.json(
        { error: `Invalid source: ${source}. Must be one of: ${validSources.join(', ')}` },
        { status: 400 }
      )
    }

    // expected transaction data
    const transactionData = {
      user_id: userId,
      account_id: body.account_id || null,
      plaid_transaction_id: body.plaid_transaction_id || null,
      source: source,
      posted_at: body.posted_at,
      authorized_date: body.authorized_date || null,
      amount: body.amount,
      currency: body.currency || 'USD',
      merchant_name: body.merchant_name || null,
      merchant: body.merchant || null,
      description: body.description || null,
      category: body.category || null,
      subcategory: body.subcategory || null,
      pending: body.pending ?? false,
      payment_channel: body.payment_channel || null,
      status: body.status || 'processed',
      location_city: body.location_city || null,
      location_state: body.location_state || null,
      geo_lat: body.geo_lat || null,
      geo_lon: body.geo_lon || null,
      mcc: body.mcc || null,
      category_confidence: body.category_confidence || null,
      fraud_score: body.fraud_score || null,
      category_reason: body.category_reason || null,
      raw: body.raw || null,
      hash: body.hash || null,
      ingested_at: new Date().toISOString(),
    }

    console.log('Attempting to insert transaction:', JSON.stringify(transactionData, null, 2))

    // Insert transaction into database
    const { data: transaction, error } = await supabaseAdmin
      .from('transactions')
      .insert(transactionData)
      .select()
      .single()

    if (error) {
      console.error('Error creating transaction:', error)
      console.error('Full error details:', JSON.stringify(error, null, 2))
      return NextResponse.json(
        { 
          error: 'Failed to create transaction', 
          details: error.message,
          hint: error.hint,
          code: error.code
        },
        { status: 500 }
      )
    }

    // Update account balance if account_id is provided
    if (transactionData.account_id) {
      try {
        // Get the latest balance for this account
        const { data: latestBalance, error: balanceError } = await supabaseAdmin
          .from('account_balances')
          .select('current, available')
          .eq('account_id', transactionData.account_id)
          .order('as_of', { ascending: false })
          .limit(1)
          .single()

        if (!balanceError && latestBalance) {
          // Calculate new balances take absolute value of transaction because of inserting negative values
          const newCurrent = (latestBalance.current || 0) - Math.abs(transactionData.amount)
          const newAvailable = (latestBalance.available || 0) - Math.abs(transactionData.amount)

          // Insert new balance record
          await supabaseAdmin
            .from('account_balances')
            .insert({
              account_id: transactionData.account_id,
              as_of: new Date().toISOString(),
              current: newCurrent,
              available: newAvailable,
              currency: transactionData.currency || 'USD',
              source: 'manual'
            })
          
          console.log(`Updated balance for account ${transactionData.account_id}: ${latestBalance.current} -> ${newCurrent}`)
        }
      } catch (balanceUpdateError) {
        console.error('Error updating account balance:', balanceUpdateError)
        // Don't fail the transaction if balance update fails
      }
    }

    // Transform and return the created transaction
    const transformedTransaction = transformSupabaseTransactionToTransaction(transaction)
    return NextResponse.json(transformedTransaction, { status: 201 })
  } catch (error) {
    console.error('Unexpected error:', error)
    return NextResponse.json(
      { error: 'Internal server error' },
      { status: 500 }
    )
  }
}<|MERGE_RESOLUTION|>--- conflicted
+++ resolved
@@ -23,6 +23,7 @@
       .eq("user_id", userId)
       .order("posted_at", { ascending: false });
 
+    // Apply filters
     if (accountId) {
       query = query.eq("account_id", accountId);
     }
@@ -54,16 +55,11 @@
       );
     }
 
-<<<<<<< HEAD
-    const transactionsArray = Array.isArray(transactions) ? transactions : []
-    const transformedTransactions = transactionsArray.map(transformSupabaseTransactionToTransaction)
-=======
     // Ensure we always return an array
     const transactionsArray = Array.isArray(transactions) ? transactions : [];
     const transformedTransactions = transactionsArray.map(
       transformSupabaseTransactionToTransaction
     );
->>>>>>> 2b0f9dba
 
     return NextResponse.json(transformedTransactions);
   } catch (error) {
@@ -73,135 +69,4 @@
       { status: 500 }
     );
   }
-}
-
-export async function POST(request: NextRequest) {
-  try {
-    const userId = await getUserIdFromRequest(request)
-    
-    if (!userId) {
-      return NextResponse.json({ error: 'Unauthorized' }, { status: 401 })
-    }
-
-    const body = await request.json()
-
-    // Validate required fields
-    if (!body.amount || !body.posted_at) {
-      return NextResponse.json(
-        { error: 'Missing required fields: amount and posted_at are required' },
-        { status: 400 }
-      )
-    }
-
-    // Validate source field
-    const validSources = ['plaid', 'manual']
-    const source = body.source || 'manual'
-    if (!validSources.includes(source)) {
-      return NextResponse.json(
-        { error: `Invalid source: ${source}. Must be one of: ${validSources.join(', ')}` },
-        { status: 400 }
-      )
-    }
-
-    // expected transaction data
-    const transactionData = {
-      user_id: userId,
-      account_id: body.account_id || null,
-      plaid_transaction_id: body.plaid_transaction_id || null,
-      source: source,
-      posted_at: body.posted_at,
-      authorized_date: body.authorized_date || null,
-      amount: body.amount,
-      currency: body.currency || 'USD',
-      merchant_name: body.merchant_name || null,
-      merchant: body.merchant || null,
-      description: body.description || null,
-      category: body.category || null,
-      subcategory: body.subcategory || null,
-      pending: body.pending ?? false,
-      payment_channel: body.payment_channel || null,
-      status: body.status || 'processed',
-      location_city: body.location_city || null,
-      location_state: body.location_state || null,
-      geo_lat: body.geo_lat || null,
-      geo_lon: body.geo_lon || null,
-      mcc: body.mcc || null,
-      category_confidence: body.category_confidence || null,
-      fraud_score: body.fraud_score || null,
-      category_reason: body.category_reason || null,
-      raw: body.raw || null,
-      hash: body.hash || null,
-      ingested_at: new Date().toISOString(),
-    }
-
-    console.log('Attempting to insert transaction:', JSON.stringify(transactionData, null, 2))
-
-    // Insert transaction into database
-    const { data: transaction, error } = await supabaseAdmin
-      .from('transactions')
-      .insert(transactionData)
-      .select()
-      .single()
-
-    if (error) {
-      console.error('Error creating transaction:', error)
-      console.error('Full error details:', JSON.stringify(error, null, 2))
-      return NextResponse.json(
-        { 
-          error: 'Failed to create transaction', 
-          details: error.message,
-          hint: error.hint,
-          code: error.code
-        },
-        { status: 500 }
-      )
-    }
-
-    // Update account balance if account_id is provided
-    if (transactionData.account_id) {
-      try {
-        // Get the latest balance for this account
-        const { data: latestBalance, error: balanceError } = await supabaseAdmin
-          .from('account_balances')
-          .select('current, available')
-          .eq('account_id', transactionData.account_id)
-          .order('as_of', { ascending: false })
-          .limit(1)
-          .single()
-
-        if (!balanceError && latestBalance) {
-          // Calculate new balances take absolute value of transaction because of inserting negative values
-          const newCurrent = (latestBalance.current || 0) - Math.abs(transactionData.amount)
-          const newAvailable = (latestBalance.available || 0) - Math.abs(transactionData.amount)
-
-          // Insert new balance record
-          await supabaseAdmin
-            .from('account_balances')
-            .insert({
-              account_id: transactionData.account_id,
-              as_of: new Date().toISOString(),
-              current: newCurrent,
-              available: newAvailable,
-              currency: transactionData.currency || 'USD',
-              source: 'manual'
-            })
-          
-          console.log(`Updated balance for account ${transactionData.account_id}: ${latestBalance.current} -> ${newCurrent}`)
-        }
-      } catch (balanceUpdateError) {
-        console.error('Error updating account balance:', balanceUpdateError)
-        // Don't fail the transaction if balance update fails
-      }
-    }
-
-    // Transform and return the created transaction
-    const transformedTransaction = transformSupabaseTransactionToTransaction(transaction)
-    return NextResponse.json(transformedTransaction, { status: 201 })
-  } catch (error) {
-    console.error('Unexpected error:', error)
-    return NextResponse.json(
-      { error: 'Internal server error' },
-      { status: 500 }
-    )
-  }
 }