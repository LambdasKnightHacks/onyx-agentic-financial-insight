"use client";

import * as React from "react";
import * as AlertDialogPrimitive from "@radix-ui/react-alert-dialog";

<<<<<<< HEAD
import { cn } from "@/src/lib/utils";
import { buttonVariants } from "@/src/components/ui/button";
=======
import { cn } from '@/src/lib/utils'
import { buttonVariants } from '@/src/components/ui/button'
>>>>>>> dc817419

function AlertDialog({
  ...props
}: React.ComponentProps<typeof AlertDialogPrimitive.Root>) {
  return <AlertDialogPrimitive.Root data-slot="alert-dialog" {...props} />;
}

function AlertDialogTrigger({
  ...props
}: React.ComponentProps<typeof AlertDialogPrimitive.Trigger>) {
  return (
    <AlertDialogPrimitive.Trigger data-slot="alert-dialog-trigger" {...props} />
  );
}

function AlertDialogPortal({
  ...props
}: React.ComponentProps<typeof AlertDialogPrimitive.Portal>) {
  return (
    <AlertDialogPrimitive.Portal data-slot="alert-dialog-portal" {...props} />
  );
}

function AlertDialogOverlay({
  className,
  ...props
}: React.ComponentProps<typeof AlertDialogPrimitive.Overlay>) {
  return (
    <AlertDialogPrimitive.Overlay
      data-slot="alert-dialog-overlay"
      className={cn(
        "data-[state=open]:animate-in data-[state=closed]:animate-out data-[state=closed]:fade-out-0 data-[state=open]:fade-in-0 fixed inset-0 z-50 bg-black/50",
        className
      )}
      {...props}
    />
  );
}

function AlertDialogContent({
  className,
  ...props
}: React.ComponentProps<typeof AlertDialogPrimitive.Content>) {
  return (
    <AlertDialogPortal>
      <AlertDialogOverlay />
      <AlertDialogPrimitive.Content
        data-slot="alert-dialog-content"
        className={cn(
          "bg-background data-[state=open]:animate-in data-[state=closed]:animate-out data-[state=closed]:fade-out-0 data-[state=open]:fade-in-0 data-[state=closed]:zoom-out-95 data-[state=open]:zoom-in-95 fixed top-[50%] left-[50%] z-50 grid w-full max-w-[calc(100%-2rem)] translate-x-[-50%] translate-y-[-50%] gap-4 rounded-lg border p-6 shadow-lg duration-200 sm:max-w-lg",
          className
        )}
        {...props}
      />
    </AlertDialogPortal>
  );
}

function AlertDialogHeader({
  className,
  ...props
}: React.ComponentProps<"div">) {
  return (
    <div
      data-slot="alert-dialog-header"
      className={cn("flex flex-col gap-2 text-center sm:text-left", className)}
      {...props}
    />
  );
}

function AlertDialogFooter({
  className,
  ...props
}: React.ComponentProps<"div">) {
  return (
    <div
      data-slot="alert-dialog-footer"
      className={cn(
        "flex flex-col-reverse gap-2 sm:flex-row sm:justify-end",
        className
      )}
      {...props}
    />
  );
}

function AlertDialogTitle({
  className,
  ...props
}: React.ComponentProps<typeof AlertDialogPrimitive.Title>) {
  return (
    <AlertDialogPrimitive.Title
      data-slot="alert-dialog-title"
      className={cn("text-lg font-semibold", className)}
      {...props}
    />
  );
}

function AlertDialogDescription({
  className,
  ...props
}: React.ComponentProps<typeof AlertDialogPrimitive.Description>) {
  return (
    <AlertDialogPrimitive.Description
      data-slot="alert-dialog-description"
      className={cn("text-muted-foreground text-sm", className)}
      {...props}
    />
  );
}

function AlertDialogAction({
  className,
  ...props
}: React.ComponentProps<typeof AlertDialogPrimitive.Action>) {
  return (
    <AlertDialogPrimitive.Action
      className={cn(buttonVariants(), className)}
      {...props}
    />
  );
}

function AlertDialogCancel({
  className,
  ...props
}: React.ComponentProps<typeof AlertDialogPrimitive.Cancel>) {
  return (
    <AlertDialogPrimitive.Cancel
      className={cn(buttonVariants({ variant: "outline" }), className)}
      {...props}
    />
  );
}

export {
  AlertDialog,
  AlertDialogPortal,
  AlertDialogOverlay,
  AlertDialogTrigger,
  AlertDialogContent,
  AlertDialogHeader,
  AlertDialogFooter,
  AlertDialogTitle,
  AlertDialogDescription,
  AlertDialogAction,
  AlertDialogCancel,
};<|MERGE_RESOLUTION|>--- conflicted
+++ resolved
@@ -3,13 +3,8 @@
 import * as React from "react";
 import * as AlertDialogPrimitive from "@radix-ui/react-alert-dialog";
 
-<<<<<<< HEAD
-import { cn } from "@/src/lib/utils";
-import { buttonVariants } from "@/src/components/ui/button";
-=======
 import { cn } from '@/src/lib/utils'
 import { buttonVariants } from '@/src/components/ui/button'
->>>>>>> dc817419
 
 function AlertDialog({
   ...props
