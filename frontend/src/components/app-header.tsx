--- conflicted
+++ resolved
@@ -1,18 +1,5 @@
 "use client";
 
-<<<<<<< HEAD
-import { cn } from "@/src/lib/utils"
-import { useState } from "react"
-import { Search, RefreshCw, User, LogOut } from "lucide-react"
-import { Button } from "@/src/components/ui/button"
-import { Input } from "@/src/components/ui/input"
-import { DropdownMenu, DropdownMenuContent, DropdownMenuItem, DropdownMenuLabel, DropdownMenuSeparator, DropdownMenuTrigger } from "@/src/components/ui/dropdown-menu"
-import { Badge } from "@/src/components/ui/badge"
-import { useAuth } from "@/src/components/auth-context"
-import { signout } from "@/src/lib/auth-actions"
-
-import { useRouter } from "next/navigation"
-=======
 import { cn } from "@/src/lib/utils";
 import { useState } from "react";
 import { Search, RefreshCw, User, LogOut } from "lucide-react";
@@ -29,7 +16,6 @@
 import { Badge } from "@/src/components/ui/badge";
 import { useAuth } from "@/src/components/auth-context";
 import { signout } from "@/src/lib/auth-actions";
->>>>>>> db357c58
 
 import { useRouter } from "next/navigation";
 
