"use client";

import { cn } from "@/src/lib/utils";
import { useState } from "react";
import { Search, RefreshCw, User, LogOut } from "lucide-react";
import { Button } from "@/src/components/ui/button";
import { Input } from "@/src/components/ui/input";
import {
  DropdownMenu,
  DropdownMenuContent,
  DropdownMenuItem,
  DropdownMenuLabel,
  DropdownMenuSeparator,
  DropdownMenuTrigger,
} from "@/src/components/ui/dropdown-menu";
import { Badge } from "@/src/components/ui/badge";
import { useAuth } from "@/src/components/auth-context";
import { signout } from "@/src/lib/auth-actions";

import { useRouter } from "next/navigation"


export function AppHeader() {
<<<<<<< HEAD
  const [lastSync, setLastSync] = useState("2m ago");
  const [isSyncing, setIsSyncing] = useState(false);
  const { user } = useAuth();
=======
  const router = useRouter()
  const [lastSync, setLastSync] = useState("2m ago")
  const [isSyncing, setIsSyncing] = useState(false)
  const { user } = useAuth()
>>>>>>> dc817419

  const handleSync = async () => {
    setIsSyncing(true);
    // Simulate sync
    await new Promise((resolve) => setTimeout(resolve, 2000));
    setLastSync("Just now");
    setIsSyncing(false);
  };

  const handleSignOut = async () => {
    await signout();
  };

  return (
    <header className="fixed top-0 right-0 left-64 z-30 flex h-16 items-center gap-4 border-b border-border bg-background px-6">
      <div className="flex flex-1 items-center gap-4">
        <div className="relative w-full max-w-md">
          <Search className="absolute left-3 top-1/2 h-4 w-4 -translate-y-1/2 text-muted-foreground" />
          <Input
            type="search"
            placeholder="Search transactions, merchants..."
            className="pl-9"
          />
        </div>
      </div>
      <div className="flex items-center gap-4">
        <Badge variant="secondary" className="text-xs">
          Last synced {lastSync}
        </Badge>
        <Button
          variant="outline"
          size="sm"
          onClick={handleSync}
          disabled={isSyncing}
        >
          <RefreshCw
            className={cn("h-4 w-4 mr-2", isSyncing && "animate-spin")}
          />
          Sync Now
        </Button>
        <DropdownMenu>
          <DropdownMenuTrigger asChild>
            <Button variant="ghost" size="icon" className="rounded-full">
              <User className="h-5 w-5" />
            </Button>
          </DropdownMenuTrigger>
          <DropdownMenuContent align="end">
            <DropdownMenuLabel>{user?.email || "My Account"}</DropdownMenuLabel>
            <DropdownMenuSeparator />
            <DropdownMenuItem>Profile</DropdownMenuItem>
            <DropdownMenuItem onClick={() => router.push("/dashboard/settings")}>Settings</DropdownMenuItem>
            <DropdownMenuSeparator />
            <DropdownMenuItem onClick={handleSignOut}>
              <LogOut className="h-4 w-4 mr-2" />
              Sign out
            </DropdownMenuItem>
          </DropdownMenuContent>
        </DropdownMenu>
      </div>
    </header>
  );
}<|MERGE_RESOLUTION|>--- conflicted
+++ resolved
@@ -12,25 +12,19 @@
   DropdownMenuLabel,
   DropdownMenuSeparator,
   DropdownMenuTrigger,
-} from "@/src/components/ui/dropdown-menu";
-import { Badge } from "@/src/components/ui/badge";
-import { useAuth } from "@/src/components/auth-context";
-import { signout } from "@/src/lib/auth-actions";
+} from "@/src/components/ui/dropdown-menu"
+import { Badge } from "@/src/components/ui/badge"
+import { useAuth } from "@/src/components/auth-context"
+import { signout } from "@/src/lib/auth-actions"
 
 import { useRouter } from "next/navigation"
 
 
 export function AppHeader() {
-<<<<<<< HEAD
-  const [lastSync, setLastSync] = useState("2m ago");
-  const [isSyncing, setIsSyncing] = useState(false);
-  const { user } = useAuth();
-=======
   const router = useRouter()
   const [lastSync, setLastSync] = useState("2m ago")
   const [isSyncing, setIsSyncing] = useState(false)
   const { user } = useAuth()
->>>>>>> dc817419
 
   const handleSync = async () => {
     setIsSyncing(true);
