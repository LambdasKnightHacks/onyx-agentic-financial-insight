--- conflicted
+++ resolved
@@ -59,11 +59,7 @@
             "Content-Type": "application/json",
           },
           body: JSON.stringify({
-<<<<<<< HEAD
             public_token: public_token,
-=======
-            public_token,
->>>>>>> ccd00d8d
             metadata,
           }),
         });
