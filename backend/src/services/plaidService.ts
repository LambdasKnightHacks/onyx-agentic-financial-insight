import {
  Configuration,
  PlaidApi,
  PlaidEnvironments,
  LinkTokenCreateRequest,
  ItemPublicTokenExchangeRequest,
  AccountsGetRequest,
  AuthGetRequest,
  TransactionsGetRequest,
  Products,
  CountryCode,
} from "plaid";
import { AxiosResponse } from "axios";
import {
  supabase,
  PlaidItem,
  PlaidAccount,
  PlaidTransaction,
} from "../utils/database";
import { encrypt, decrypt } from "../utils/encryption";
import { v4 as uuidv4 } from "uuid";

class PlaidService {
  private client: PlaidApi;

  constructor() {
    this.client = new PlaidApi(
      new Configuration({
        basePath:
          PlaidEnvironments[
            process.env.PLAID_ENV as keyof typeof PlaidEnvironments
          ],
        baseOptions: {
          headers: {
            "PLAID-CLIENT-ID": process.env.PLAID_CLIENT_ID,
            "PLAID-SECRET": process.env.PLAID_SECRET,
            "Plaid-Version": "2020-09-14",
          },
        },
      })
    );
  }

<<<<<<< HEAD
  async createLinkToken(userId: string, webhookUrl?: string): Promise<any> {
    try {
      // Note: auth_type_select_enabled is not yet in the TypeScript types but is documented
      // in the Plaid API: https://plaid.com/docs/api/link/#linktokencreate
      const request: any = {
        user: { client_user_id: userId },
        client_name: "MyFinance",
        products: [Products.Auth, Products.Transactions],
        country_codes: [CountryCode.Us],
        language: "en",
        webhook: webhookUrl || process.env.WEBHOOK_URL,
      };

      console.log("[Plaid Service] Creating link token for user:", userId);
      const response = await this.client.linkTokenCreate(request);
      console.log("[Plaid Service] Link token created successfully");

      return response;
    } catch (error: any) {
      console.error(
        "[Plaid Service] Error creating link token:",
        error.response?.data || error.message
      );
      throw error;
    }
=======
  async createLinkToken(
    userId: string,
    email: string,
    webhookUrl?: string
  ): Promise<any> {
    const request: LinkTokenCreateRequest = {
      user: { client_user_id: userId },
      client_name: "MyFinance",
      products: [Products.Auth, Products.Transactions],
      country_codes: [CountryCode.Us],
      language: "en",
      webhook: webhookUrl || process.env.WEBHOOK_URL,
      user_token: undefined, // Explicitly undefined
    };

    if (email) {
      request.user.email_address = email;
    }
    return await this.client.linkTokenCreate(request);
>>>>>>> 0b3b193d
  }

  async exchangeToken(publicToken: string): Promise<any> {
    const request: ItemPublicTokenExchangeRequest = {
      public_token: publicToken,
    };
    return await this.client.itemPublicTokenExchange(request);
  }

  async getAccounts(accessToken: string): Promise<any> {
    const request: AccountsGetRequest = {
      access_token: accessToken,
    };
    return await this.client.accountsGet(request);
  }

  async getAuthData(accessToken: string): Promise<any> {
    const request: AuthGetRequest = {
      access_token: accessToken,
    };
    return await this.client.authGet(request);
  }

  // New methods for token storage and management

  async saveAccessToken(
    userId: string,
    itemId: string,
    accessToken: string,
    institutionName: string,
    webhookUrl?: string
  ): Promise<PlaidItem> {
    try {
      // Encrypt the access token before storing
      const encryptedToken = encrypt(accessToken);

      const { data, error } = await supabase
        .from("plaid_items")
        .insert({
          user_id: userId,
          item_id: itemId,
          access_token: encryptedToken,
          institution_name: institutionName,
          status: "active",
          webhook_url: webhookUrl || process.env.WEBHOOK_URL,
        })
        .select()
        .single();

      if (error) {
        throw new Error(`Failed to save access token: ${error.message}`);
      }

      return data;
    } catch (error) {
      console.error("Error saving access token:", error);
      throw error;
    }
  }

  async getAccessToken(userId: string, itemId?: string): Promise<string> {
    try {
      let query = supabase
        .from("plaid_items")
        .select("access_token")
        .eq("user_id", userId)
        .eq("status", "active");

      // itemId is the database UUID (plaid_items.id), not the Plaid item_id
      if (itemId) {
        query = query.eq("id", itemId);
      }

      const { data, error } = await query.single();

      if (error || !data) {
        throw new Error("No active access token found");
      }

      // Decrypt the access token
      return decrypt(data.access_token);
    } catch (error) {
      console.error("Error retrieving access token:", error);
      throw error;
    }
  }

  async getItemStatus(
    userId: string
  ): Promise<{ hasItems: boolean; items: PlaidItem[] }> {
    try {
      const { data, error } = await supabase
        .from("plaid_items")
        .select("*")
        .eq("user_id", userId)
        .order("created_at", { ascending: false });

      if (error) {
        throw new Error(`Failed to fetch items: ${error.message}`);
      }

      return {
        hasItems: data && data.length > 0,
        items: data || [],
      };
    } catch (error) {
      console.error("Error checking item status:", error);
      throw error;
    }
  }

  async handleItemError(
    itemId: string,
    errorCode: string,
    errorMessage: string
  ): Promise<void> {
    try {
      const { error } = await supabase
        .from("plaid_items")
        .update({
          status: "error",
          error_code: errorCode,
          error_message: errorMessage,
        })
        .eq("item_id", itemId);

      if (error) {
        throw new Error(`Failed to update item error: ${error.message}`);
      }
    } catch (error) {
      console.error("Error handling item error:", error);
      throw error;
    }
  }

  async getItem(itemId: string): Promise<PlaidItem> {
    try {
      const { data, error } = await supabase
        .from("plaid_items")
        .select("*")
        .eq("item_id", itemId)
        .single();

      if (error || !data) {
        throw new Error(`Item not found: ${error?.message}`);
      }

      return data;
    } catch (error) {
      console.error("Error getting item:", error);
      throw error;
    }
  }

  async getTransactions(
    accessToken: string,
    cursor: string | null
  ): Promise<any> {
    try {
      const request: any = {
        access_token: accessToken,
        cursor: cursor,
      };
      console.log(
        `[Plaid Service] Fetching transactions with cursor: ${cursor || "null"}`
      );
      const response = await this.client.transactionsSync(request);
      console.log(
        `[Plaid Service] Received ${response.data.added.length} added, ${response.data.modified.length} modified, ${response.data.removed.length} removed transactions`
      );
      return response.data;
    } catch (error: any) {
      console.error(
        "[Plaid Service] Error fetching transactions:",
        error.response?.data || error.message
      );
      throw error;
    }
  }

  async saveAccounts(
    userId: string,
    itemId: string,
    accounts: any[]
  ): Promise<PlaidAccount[]> {
    try {
      console.log(
        `[Plaid Service] Saving ${accounts.length} accounts for user ${userId}`
      );
      const savedAccounts: PlaidAccount[] = [];

      for (const account of accounts) {
<<<<<<< HEAD
        const accountData: any = {
=======
        const accountData = {
          id: uuidv4(), // Generate a new UUID for the account
>>>>>>> 0b3b193d
          user_id: userId,
          name: account.name,
          type: account.type,
          currency: account.balances.iso_currency_code || "USD",
          display_mask: account.mask,
          institution: account.official_name || account.name,
          plaid_account_id: account.account_id,
          plaid_item_id: itemId,
          source: "plaid" as const,
        };

        // Add subtype if available (column must exist in database)
        if (account.subtype) {
          accountData.subtype = account.subtype;
        }

        console.log(
          `[Plaid Service] Saving account: ${account.name} (${account.account_id})`
        );

        const { data, error } = await supabase
          .from("accounts")
          .upsert(accountData, {
            onConflict: "plaid_account_id",
          })
          .select()
          .single();

        if (error) {
          console.error(`[Plaid Service] Error saving account:`, error);
        } else if (data) {
          console.log(
            `[Plaid Service] ✓ Account saved successfully: ${data.name} (DB ID: ${data.id})`
          );
          savedAccounts.push(data as PlaidAccount);
        }
      }

      console.log(
        `[Plaid Service] Successfully saved ${savedAccounts.length}/${accounts.length} accounts`
      );
      return savedAccounts;
    } catch (error) {
      console.error("[Plaid Service] Error saving accounts:", error);
      throw error;
    }
  }

  async resetItemStatus(itemId: string): Promise<void> {
    try {
      const { error } = await supabase
        .from("plaid_items")
        .update({
          status: "active",
          error_code: null,
          error_message: null,
        })
        .eq("item_id", itemId);

      if (error) {
        throw new Error(`Failed to reset item status: ${error.message}`);
      }
    } catch (error) {
      console.error("Error resetting item status:", error);
      throw error;
    }
  }

  async createSandboxTransaction(accessToken: string): Promise<any> {
    try {
      const transactionDate = new Date();
      const transactionData = {
        amount: 12.34,
        date_posted: transactionDate.toISOString().split("T")[0],
        date_transacted: transactionDate.toISOString().split("T")[0],
        description: "Test transaction from sandbox",
      };

      const request = {
        access_token: accessToken,
        transactions: [transactionData],
      };

      return await (this.client as any).sandboxTransactionsCreate(request);
    } catch (error) {
      console.error("Error creating sandbox transaction:", error);
      throw error;
    }
  }
}

export default new PlaidService();<|MERGE_RESOLUTION|>--- conflicted
+++ resolved
@@ -41,33 +41,6 @@
     );
   }
 
-<<<<<<< HEAD
-  async createLinkToken(userId: string, webhookUrl?: string): Promise<any> {
-    try {
-      // Note: auth_type_select_enabled is not yet in the TypeScript types but is documented
-      // in the Plaid API: https://plaid.com/docs/api/link/#linktokencreate
-      const request: any = {
-        user: { client_user_id: userId },
-        client_name: "MyFinance",
-        products: [Products.Auth, Products.Transactions],
-        country_codes: [CountryCode.Us],
-        language: "en",
-        webhook: webhookUrl || process.env.WEBHOOK_URL,
-      };
-
-      console.log("[Plaid Service] Creating link token for user:", userId);
-      const response = await this.client.linkTokenCreate(request);
-      console.log("[Plaid Service] Link token created successfully");
-
-      return response;
-    } catch (error: any) {
-      console.error(
-        "[Plaid Service] Error creating link token:",
-        error.response?.data || error.message
-      );
-      throw error;
-    }
-=======
   async createLinkToken(
     userId: string,
     email: string,
@@ -87,7 +60,6 @@
       request.user.email_address = email;
     }
     return await this.client.linkTokenCreate(request);
->>>>>>> 0b3b193d
   }
 
   async exchangeToken(publicToken: string): Promise<any> {
@@ -280,12 +252,7 @@
       const savedAccounts: PlaidAccount[] = [];
 
       for (const account of accounts) {
-<<<<<<< HEAD
-        const accountData: any = {
-=======
         const accountData = {
-          id: uuidv4(), // Generate a new UUID for the account
->>>>>>> 0b3b193d
           user_id: userId,
           name: account.name,
           type: account.type,
