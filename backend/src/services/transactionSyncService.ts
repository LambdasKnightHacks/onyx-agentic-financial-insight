--- conflicted
+++ resolved
@@ -100,31 +100,12 @@
       }
       const transactionData = await this.transformTransaction(userId, tx);
 
-<<<<<<< HEAD
       if (!transactionData) {
         continue; // Skip this transaction
       }
 
       const { data, error } = await supabase
         .from("transactions") // Corrected table name
-=======
-      // Skip if transformation returned null (account not found)
-      if (!transactionData) {
-        continue;
-      }
-
-      // Check if transaction already exists to accurately track adds vs updates
-      const { data: existingTx } = await supabase
-        .from("transactions")
-        .select("id")
-        .eq("plaid_transaction_id", tx.transaction_id)
-        .single();
-
-      const isUpdate = !!existingTx;
-
-      const { data, error } = await supabase
-        .from("transactions")
->>>>>>> ccd00d8d
         .upsert(transactionData, {
           onConflict: "plaid_transaction_id",
         })
@@ -175,11 +156,7 @@
     }
 
     const { error, count } = await supabase
-<<<<<<< HEAD
       .from("transactions") // Corrected table name
-=======
-      .from("transactions")
->>>>>>> ccd00d8d
       .delete()
       .in("plaid_transaction_id", transactionIds);
 
@@ -197,7 +174,6 @@
     userId: string,
     tx: Transaction
   ): Promise<Partial<PlaidTransaction> | null> {
-<<<<<<< HEAD
     // Expanded safety check
     if (!tx || !tx.account_id) {
       console.warn("Skipping transaction with no tx object or account_id:", tx);
@@ -206,10 +182,6 @@
 
     const { data: accountData } = await supabase
       .from("accounts") // Corrected table name
-=======
-    const { data: accountData } = await supabase
-      .from("accounts")
->>>>>>> ccd00d8d
       .select("id")
       .eq("plaid_account_id", tx.account_id)
       .single();
