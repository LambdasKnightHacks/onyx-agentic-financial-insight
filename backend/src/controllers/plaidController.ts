import { Request, Response } from "express";
import plaidService from "../services/plaidService";
import transactionSyncService from "../services/transactionSyncService";

class plaidController {
  // Create link token for Plaid Link initialization
  async createLinkToken(req: Request, res: Response): Promise<void> {
    try {
      const { userId, email } = req.body;

      // Debug: incoming body
      console.log("[backend] createLinkToken body:", { userId, email });

      if (!userId) {
        res.status(400).json({
          error: "userId is required",
        });
        return;
      }

      const response = await plaidService.createLinkToken(userId, email);

      res.json({
        link_token: response.data.link_token,
        expiration: response.data.expiration,
      });
    } catch (error: any) {
      console.error("Error creating link token:", error);
      res.status(500).json({
        error: "Failed to create link token",
        details: error.message,
      });
    }
  }

  // Exchange public token for access token
  async exchangeToken(req: Request, res: Response): Promise<void> {
    try {
      const { public_token } = req.body;

      if (!public_token) {
        res.status(400).json({
          error: "public_token is required",
        });
        return;
      }

      const response = await plaidService.exchangeToken(public_token);

      res.json({
        access_token: response.data.access_token,
        item_id: response.data.item_id,
      });
    } catch (error: any) {
      console.error("Error exchanging token:", error);
      res.status(500).json({
        error: "Failed to exchange token",
        details: error.message,
      });
    }
  }

  // Get account information
  async getAccounts(req: Request, res: Response): Promise<void> {
    try {
      const { access_token } = req.body;

      if (!access_token) {
        res.status(400).json({
          error: "access_token is required",
        });
        return;
      }

      const response = await plaidService.getAccounts(access_token);

      res.json({
        accounts: response.data.accounts,
        item: response.data.item,
      });
    } catch (error: any) {
      console.error("Error getting accounts:", error);
      res.status(500).json({
        error: "Failed to get accounts",
        details: error.message,
      });
    }
  }

  // Get auth data (routing/account numbers)
  async getAuthData(req: Request, res: Response): Promise<void> {
    try {
      const { access_token } = req.body;

      if (!access_token) {
        res.status(400).json({
          error: "access_token is required",
        });
        return;
      }

      const response = await plaidService.getAuthData(access_token);

      res.json({
        accounts: response.data.accounts,
        numbers: response.data.numbers,
        item: response.data.item,
      });
    } catch (error: any) {
      console.error("Error getting auth data:", error);
      res.status(500).json({
        error: "Failed to get auth data",
        details: error.message,
      });
    }
  }

  // Completes the bank connection flow
  async connectBank(req: Request, res: Response): Promise<void> {
    try {
      const { public_token, userId, institution_name, metadata } = req.body;

      if (!public_token || !userId) {
        res.status(400).json({
          error: "public_token and userId are required",
        });
        return;
      }

      // Extract institution info from metadata if available
      const institutionName =
        metadata?.institution?.name ||
        institution_name ||
        "Unknown Institution";
      const webhookUrl = process.env.WEBHOOK_URL;

      // Exchange public token for access token
      const exchangeResponse = await plaidService.exchangeToken(public_token);
      const { access_token, item_id } = exchangeResponse.data;

      // Save access token to the database
      const plaidItem = await plaidService.saveAccessToken(
        userId,
        item_id,
        access_token,
        institutionName,
        webhookUrl
      );

      // Fetch accounts and save them
      console.log("[Connect Bank] Fetching accounts from Plaid...");
      const accountsResponse = await plaidService.getAccounts(access_token);
      const accounts = accountsResponse.data.accounts;

      // Save accounts to database
      // Use plaidItem.id (UUID) not item_id (TEXT from Plaid)
      console.log(
        `[Connect Bank] Saving ${accounts.length} accounts to database...`
      );
      const savedAccounts = await plaidService.saveAccounts(
        userId,
<<<<<<< HEAD
        plaidItem.id,
=======
        plaidItem.item_id, // Use the item_id from the saved PlaidItem
>>>>>>> 0b3b193d
        accounts
      );

      console.log(
        `[Connect Bank] ✓ Accounts saved successfully: ${savedAccounts.length} accounts`
      );

      // Small delay to ensure database commits before transaction sync
      await new Promise((resolve) => setTimeout(resolve, 500));

      // Trigger initial transaction sync in background
      // Don't await - let it run asynchronously
      // Use plaidItem.id for syncing as well
      console.log("[Connect Bank] Starting background transaction sync...");
      transactionSyncService
        .syncTransactions(userId, plaidItem.id)
        .then(() => {
          console.log("[Connect Bank] ✓ Background transaction sync completed");
        })
        .catch((error) => {
          console.error(
            "[Connect Bank] Background transaction sync failed:",
            error
          );
        });

      res.json({
        success: true,
        message: "Bank account connected successfully",
        item_id,
        accounts: savedAccounts,
      });
    } catch (error: any) {
      console.error("Error connecting bank account:", error);
      res.status(500).json({
        error: "Failed to connect bank account",
        details: error.message,
      });
    }
  }

  // Handles Plaid webhooks
  async webhook(req: Request, res: Response): Promise<void> {
    try {
      const { webhook_type, webhook_code, item_id, error } = req.body;

      console.log(
        `[Plaid Webhook] Type: ${webhook_type}, Code: ${webhook_code}, Item: ${item_id}`
      );

      // TODO: In production, verify webhook signature
      // const signature = req.headers['plaid-verification'];
      // if (!verifyPlaidSignature(req.body, signature)) {
      //   res.status(401).json({ error: 'Invalid signature' });
      //   return;
      // }

      // Get item to retrieve user_id
      const plaidItem = await plaidService.getItem(item_id);

      switch (webhook_type) {
        case "TRANSACTIONS":
          // Handle transaction webhooks
          if (
            webhook_code === "INITIAL_UPDATE" ||
            webhook_code === "HISTORICAL_UPDATE"
          ) {
            console.log(
              `[Plaid Webhook] Initial transaction update for item ${item_id}`
            );
            // Trigger initial 2-year transaction sync
            await transactionSyncService.syncTransactions(
              plaidItem.user_id,
              item_id
            );
          } else if (webhook_code === "DEFAULT_UPDATE") {
            console.log(
              `[Plaid Webhook] Default transaction update for item ${item_id}`
            );
            // Sync new/modified transactions
            await transactionSyncService.syncTransactions(
              plaidItem.user_id,
              item_id
            );
          } else if (webhook_code === "TRANSACTIONS_REMOVED") {
            console.log(
              `[Plaid Webhook] Transactions removed for item ${item_id}`
            );
            // Handle removed transactions (already handled in sync)
            await transactionSyncService.syncTransactions(
              plaidItem.user_id,
              item_id
            );
          }
          break;

        case "ITEM":
          // Handle item-level webhooks
          if (webhook_code === "ERROR") {
            console.error(`[Plaid Webhook] Item error for ${item_id}:`, error);
            await plaidService.handleItemError(
              item_id,
              error?.error_code || "UNKNOWN_ERROR",
              error?.error_message || "Unknown error occurred"
            );
          } else if (webhook_code === "PENDING_EXPIRATION") {
            console.warn(
              `[Plaid Webhook] Item ${item_id} access will expire soon`
            );
            // Update status to require reauth
            await plaidService.handleItemError(
              item_id,
              "ITEM_LOGIN_REQUIRED",
              "Access will expire soon - user needs to re-authenticate"
            );
          } else if (webhook_code === "LOGIN_REPAIRED") {
            console.log(`[Plaid Webhook] Item ${item_id} login repaired`);
            // Reset item status to active
            await plaidService.resetItemStatus(item_id);
          }
          break;

        case "SYNC_UPDATES_AVAILABLE":
          console.log(
            `[Plaid Webhook] Sync updates available for item ${item_id}`
          );
          await transactionSyncService.syncTransactions(
            plaidItem.user_id,
            item_id
          );
          break;

        default:
          console.log(
            `[Plaid Webhook] Unhandled webhook type: ${webhook_type}`
          );
      }

      // Always return 200 to acknowledge receipt
      res.status(200).send("Webhook received");
    } catch (error: any) {
      console.error("[Plaid Webhook Error]:", error);
      // Still return 200 to prevent Plaid from retrying
      res.status(200).send("Webhook received");
    }
  }

  // Checks the status of a user's Plaid items
  async getStatus(req: Request, res: Response): Promise<void> {
    try {
      const { userId } = req.query;

      if (!userId) {
        res.status(400).json({ error: "userId is required" });
        return;
      }

      const status = await plaidService.getItemStatus(userId as string);
      res.json(status);
    } catch (error: any) {
      console.error("Error getting item status:", error);
      res.status(500).json({
        error: "Failed to get item status",
        details: error.message,
      });
    }
  }

  // Manually triggers a transaction sync
  async syncTransactions(req: Request, res: Response): Promise<void> {
    try {
      const { userId: userIdBody, itemId } = req.body;
      const { userId: userIdQuery } = req.query;

      const userId = (userIdBody || userIdQuery) as string;

      if (!userId) {
        res.status(400).json({ error: "userId is required" });
        return;
      }

      // If itemId is provided, sync that specific item
      if (itemId) {
        const result = await transactionSyncService.syncTransactions(
          userId,
          itemId
        );
        res.json({
          success: true,
          message: "Transaction sync completed",
          itemId,
          ...result,
        });
        return;
      }

      // Otherwise, sync all items for the user
      const { items } = await plaidService.getItemStatus(userId);

      if (!items || items.length === 0) {
        res.json({
          success: true,
          message: "No Plaid items found for user",
          totalAdded: 0,
          totalUpdated: 0,
          totalRemoved: 0,
        });
        return;
      }

      // Sync all items in parallel
      const syncResults = await Promise.allSettled(
        items.map((item) =>
          transactionSyncService.syncTransactions(userId, item.item_id)
        )
      );

      // Aggregate results
      let totalAdded = 0;
      let totalUpdated = 0;
      let totalRemoved = 0;
      let successCount = 0;
      let failCount = 0;

      syncResults.forEach((result, index) => {
        if (result.status === "fulfilled") {
          successCount++;
          totalAdded += result.value.added;
          totalUpdated += result.value.updated;
          totalRemoved += result.value.removed;
        } else {
          failCount++;
          console.error(
            `Failed to sync item ${items[index].item_id}:`,
            result.reason
          );
        }
      });

      res.json({
        success: true,
        message: "Transaction sync completed for all items",
        totalItems: items.length,
        successCount,
        failCount,
        totalAdded,
        totalUpdated,
        totalRemoved,
      });
    } catch (error: any) {
      console.error("Error syncing transactions:", error);
      res.status(500).json({
        error: "Failed to sync transactions",
        details: error.message,
      });
    }
  }

  // Create a sandbox transaction for testing
  async createSandboxTransaction(req: Request, res: Response): Promise<void> {
    try {
      const { userId, itemId } = req.query;

      if (!userId || !itemId) {
        res
          .status(400)
          .json({ error: "userId and itemId are required in query params" });
        return;
      }

      // Get access token for this item
      const accessToken = await plaidService.getAccessToken(
        userId as string,
        itemId as string
      );

      const result = await plaidService.createSandboxTransaction(accessToken);

      res.json({
        success: true,
        message: "Sandbox transaction created",
        result: result.data,
      });
    } catch (error: any) {
      console.error("Error creating sandbox transaction:", error);
      res.status(500).json({
        error: "Failed to create sandbox transaction",
        details: error.message,
      });
    }
  }
}

export default new plaidController();<|MERGE_RESOLUTION|>--- conflicted
+++ resolved
@@ -148,46 +148,22 @@
       );
 
       // Fetch accounts and save them
-      console.log("[Connect Bank] Fetching accounts from Plaid...");
       const accountsResponse = await plaidService.getAccounts(access_token);
       const accounts = accountsResponse.data.accounts;
 
       // Save accounts to database
-      // Use plaidItem.id (UUID) not item_id (TEXT from Plaid)
-      console.log(
-        `[Connect Bank] Saving ${accounts.length} accounts to database...`
-      );
       const savedAccounts = await plaidService.saveAccounts(
         userId,
-<<<<<<< HEAD
-        plaidItem.id,
-=======
         plaidItem.item_id, // Use the item_id from the saved PlaidItem
->>>>>>> 0b3b193d
         accounts
       );
 
-      console.log(
-        `[Connect Bank] ✓ Accounts saved successfully: ${savedAccounts.length} accounts`
-      );
-
-      // Small delay to ensure database commits before transaction sync
-      await new Promise((resolve) => setTimeout(resolve, 500));
-
       // Trigger initial transaction sync in background
       // Don't await - let it run asynchronously
-      // Use plaidItem.id for syncing as well
-      console.log("[Connect Bank] Starting background transaction sync...");
       transactionSyncService
-        .syncTransactions(userId, plaidItem.id)
-        .then(() => {
-          console.log("[Connect Bank] ✓ Background transaction sync completed");
-        })
+        .syncTransactions(userId, item_id)
         .catch((error) => {
-          console.error(
-            "[Connect Bank] Background transaction sync failed:",
-            error
-          );
+          console.error("Background transaction sync failed:", error);
         });
 
       res.json({
