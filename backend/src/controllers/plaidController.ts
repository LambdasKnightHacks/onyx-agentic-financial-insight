--- conflicted
+++ resolved
@@ -159,11 +159,7 @@
       );
       const savedAccounts = await plaidService.saveAccounts(
         userId,
-<<<<<<< HEAD
         plaidItem.item_id, // Use the item_id from the saved PlaidItem
-=======
-        plaidItem.id,
->>>>>>> ccd00d8d
         accounts
       );
 
